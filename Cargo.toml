--- conflicted
+++ resolved
@@ -1,11 +1,6 @@
 [package]
-<<<<<<< HEAD
-name = "tower-amqp"
-version = "0.1.0"
-=======
 name = "lapin-tower-worker"
 version = "0.1.4"
->>>>>>> 5128d6df
 edition = "2021"
 description = "Framework for building AMQP workers with lapin and tower"
 license = "MIT"
